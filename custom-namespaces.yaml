--- conflicted
+++ resolved
@@ -2129,15 +2129,11 @@
     crash_counts_aggregates:
       type: table_view
       tables:
-<<<<<<< HEAD
         - table: moz-fx-data-shared-prod.telemetry_derived.crash_counts_aggregates_v1
-=======
-        - table: moz-fx-data-shared-prod.telemetry_derived.crash_aggregates_v1
     crashing_users_aggregates:
       type: table_view
       tables:
         - table: moz-fx-data-shared-prod.telemetry_derived.crashing_users_aggregates_v1
->>>>>>> ba45bc9a
 bigeye:
   glean_app: false
   pretty_name: Bigeye
