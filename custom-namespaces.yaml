---
operational_monitoring:
  glean_app: false
  owners:
    - ascholtz@mozilla.com
  pretty_name: Operational Monitoring
  views:
    projects:
      type: table_view
      tables:
        - table: moz-fx-data-shared-prod.operational_monitoring_derived.projects_v1
combined_browser_metrics:
  glean_app: false
  owners:
    - gkaberere@mozilla.com
    - lvargas@mozilla.com
    - mhirose@mozilla.com
    - anicholson@mozilla.com
    - kignasiak@mozilla.com
  pretty_name: Combined Browser Metrics
  views:
    active_users_aggregates:
      type: table_view
      tables:
        - table: moz-fx-data-shared-prod.telemetry.active_users_aggregates
    active_users_aggregates_device:
      type: table_view
      tables:
        - table: moz-fx-data-shared-prod.telemetry.active_users_aggregates_device
    active_users_aggregates_attribution:
      type: table_view
      tables:
        - table: moz-fx-data-shared-prod.telemetry.active_users_aggregates_attribution
    cohort_daily_statistics:
      type: table_view
      tables:
        - table: moz-fx-data-shared-prod.telemetry.cohort_daily_statistics
duet:
  glean_app: false
  owners:
    - ascholtz@mozilla.com
  pretty_name: DUET
  views:
    install:
      type: ping_view
      tables:
        - channel: release
          table: mozdata.firefox_installer.install
    new_profile:
      type: ping_view
      tables:
        - channel: release
          table: mozdata.telemetry.new_profile
    fenix_marketing_metrics:
      type: table_view
      tables:
        - table: moz-fx-data-shared-prod.fenix.marketing_attributable_metrics
activity_stream:
  glean_app: false
  owners:
    - najiang@mozilla.com
  pretty_name: Activity Stream
  views:
    events:
      type: ping_view
      tables:
        - table: mozdata.activity_stream.events
    sessions:
      type: ping_view
      tables:
        - table: mozdata.activity_stream.sessions
    impression_stats_flat:
      type: ping_view
      tables:
        - table: mozdata.activity_stream.impression_stats_flat
  explores:
    event_counts:
      type: ping_explore
      views:
        base_view: events
    session_counts:
      type: ping_explore
      views:
        base_view: sessions
    pocket_tile_impressions:
      type: ping_explore
      views:
        base_view: impression_stats_flat
search_private:
  glean_app: false
  connection: bigquery-oauth
  pretty_name: Search Private
  owners:
    - mmccorquodale@mozilla.com
    - xluo@mozilla.com
    - skahmann@mozilla.com
    - wbrahic@mozilla.com
    - ctroy@mozilla.com
  spoke: looker-spoke-private
  views:
    search_term_sanitization_job_metadata_daily:
      type: table_view
      tables:
        - table: moz-fx-data-shared-prod.search_terms_derived.sanitization_job_metadata_v2
    sanitization_job_languages:
      type: table_view
      tables:
        - table: moz-fx-data-shared-prod.search_terms.sanitization_job_languages
    search_term_data_validation_reports:
      type: table_view
      tables:
        - table: moz-fx-data-shared-prod.search_terms_derived.search_term_data_validation_reports_v1
search:
  glean_app: false
  owners:
    - mmccorquodale@mozilla.com
    - xluo@mozilla.com
    - skahmann@mozilla.com
    - wbrahic@mozilla.com
    - ctroy@mozilla.com
  pretty_name: Search
  views:
    search_clients_engines_sources_daily:
      type: ping_view
      tables:
        - table: mozdata.search.search_clients_engines_sources_daily
    mobile_search_clients_engines_sources_daily:
      type: ping_view
      tables:
        - table: mozdata.search.mobile_search_clients_engines_sources_daily
    desktop_mobile_search_clients_monthly:
      type: table_view
      tables:
        - table: mozdata.search.desktop_mobile_search_clients_monthly
    desktop_search_alert_records:
      type: ping_view
      tables:
        - table: mozdata.analysis.desktop_search_alert_records
    desktop_search_alert_latest_daily:
      type: table_view
      tables:
        - table: mozdata.analysis.desktop_search_alert_latest_daily
  explores:
    desktop_search_counts:
      type: ping_explore
      views:
        base_view: search_clients_engines_sources_daily
    mobile_search_counts:
      type: ping_explore
      views:
        base_view: mobile_search_clients_engines_sources_daily
    desktop_search_alert_records:
      type: ping_explore
      views:
        base_view: desktop_search_alert_records
contextual_services:
  glean_app: false
  connection: bigquery-oauth
  pretty_name: Contextual Services
  owners:
    - mmccorquodale@mozilla.com
    - rburwei@mozilla.com
  spoke: looker-spoke-private
  views:
    final_adM_forecasts:
      type: table_view
      tables:
        - table: moz-fx-data-shared-prod.revenue_derived.final_adm_revenue_forecast
    event_aggregates_spons_tiles:
      type: ping_view
      tables:
        - table: mozdata.contextual_services.event_aggregates_spons_tiles
    event_aggregates_suggest:
      type: ping_view
      tables:
        - table: mozdata.contextual_services.event_aggregates_suggest
    event_aggregates:
      type: ping_view
      tables:
        - table: mozdata.contextual_services.event_aggregates
    quicksuggest_click:
      type: ping_view
      tables:
        - table: mozdata.contextual_services.quicksuggest_click
    quicksuggest_impression:
      type: ping_view
      tables:
        - table: mozdata.contextual_services.quicksuggest_impression
    search_terms_daily:
      type: ping_view
      tables:
        - table: mozdata.search_terms.search_terms_daily
    topsites_click:
      type: ping_view
      tables:
        - table: mozdata.contextual_services.topsites_click
    topsites_impression:
      type: ping_view
      tables:
        - table: mozdata.contextual_services.topsites_impression
    topsites_impression_fenix:
      tables:
        - channel: release
          table: mozdata.fenix.topsites_impression
        - channel: beta
          table: mozdata.org_mozilla_firefox_beta.topsites_impression
        - channel: nightly
          table: mozdata.org_mozilla_fenix.topsites_impression
      type: ping_view
    topsites_impression_firefox_ios:
      tables:
        - channel: release
          table: mozdata.org_mozilla_ios_firefox.topsites_impression
        - channel: beta
          table: mozdata.org_mozilla_ios_firefoxbeta.topsites_impression
        - channel: nightly
          table: mozdata.org_mozilla_ios_fennec.topsites_impression
      type: ping_view
  explores:
    event_aggregates_spons_tiles:
      type: ping_explore
      views:
        base_view: event_aggregates_spons_tiles
    event_aggregates_suggest:
      type: ping_explore
      views:
        base_view: event_aggregates_suggest
    event_aggregates:
      type: ping_explore
      views:
        base_view: event_aggregates
    quicksuggest_clicks:
      type: ping_explore
      views:
        base_view: quicksuggest_click
    quicksuggest_impressions:
      type: ping_explore
      views:
        base_view: quicksuggest_impression
    search_terms_daily:
      type: ping_explore
      views:
        base_view: search_terms_daily
    topsites_clicks:
      type: ping_explore
      views:
        base_view: topsites_click
    topsites_impressions:
      type: ping_explore
      views:
        base_view: topsites_impression
    topsites_impressions_fenix:
      type: ping_explore
      views:
        base_view: topsites_impression_fenix
    topsites_impressions_firefox_ios:
      type: ping_explore
      views:
        base_view: topsites_impression_firefox_ios
mozilla_vpn_private:
  glean_app: false
  connection: bigquery-oauth
  pretty_name: Mozilla VPN
  owners:
    - dthorn@mozilla.com
    - sbird@mozilla.com
  spoke: looker-spoke-private
mozilla_vpn:
  glean_app: true
  owners:
    - dthorn@mozilla.com
    - sbird@mozilla.com
  pretty_name: Mozilla VPN
  views:
    devices:
      type: table_view
      tables:
        - channel: release
          table: mozdata.mozilla_vpn.devices
    funnel_fxa_login_to_protected:
      type: table_view
      tables:
        - channel: release
          table: mozdata.mozilla_vpn.funnel_fxa_login_to_protected
    funnel_ga_to_subscriptions:
      type: table_view
      tables:
        - channel: release
          table: mozdata.mozilla_vpn.funnel_ga_to_subscriptions
    retention_by_subscription:
      type: table_view
      tables:
        - channel: release
          table: mozdata.mozilla_vpn.retention_by_subscription
    site_metrics_summary:
      type: table_view
      tables:
        - channel: release
          table: mozdata.mozilla_vpn.site_metrics_summary
    subscriptions:
      type: table_view
      tables:
        - channel: release
          table: mozdata.mozilla_vpn.all_subscriptions
    vat_rates:
      type: table_view
      tables:
        - channel: release
          table: mozdata.mozilla_vpn.vat_rates
firefox_accounts:
  glean_app: false
  owners:
    - loines@mozilla.com
  pretty_name: Firefox Accounts
  views:
    events:
      type: events_view
      tables:
        - events_table_view: fxa_events_table
          base_table: mozdata.firefox_accounts.fxa_content_auth_oauth_events
    auth_events:
      type: events_view
      tables:
        - events_table_view: fxa_auth_events_table
          base_table: mozdata.firefox_accounts.fxa_content_auth_events
    content_auth_stdout_events:
      type: events_view
      tables:
        - events_table_view: fxa_content_auth_stdout_events_table
          base_table: mozdata.firefox_accounts.fxa_content_auth_stdout_events
    fxa_events_table:
      type: table_view
      tables:
        - channel: release
          table: mozdata.firefox_accounts.fxa_content_auth_oauth_events
          time_partitioning_field: "timestamp"
    fxa_auth_events_table:
      type: table_view
      tables:
        - channel: release
          table: mozdata.firefox_accounts.fxa_content_auth_events
          time_partitioning_field: "timestamp"
    fxa_content_auth_stdout_events_table:
      type: table_view
      tables:
        - channel: release
          table: mozdata.firefox_accounts.fxa_content_auth_stdout_events
          time_partitioning_field: "timestamp"
    funnel_analysis:
      type: funnel_analysis_view
      tables:
        - funnel_analysis: events_daily_table
          event_types: mozdata.firefox_accounts.event_types
          step_1: event_types
          step_2: event_types
          step_3: event_types
          step_4: event_types
    events_daily_table:
      type: table_view
      tables:
        - channel: release
          table: mozdata.firefox_accounts.events_daily
    growth_accounting:
      type: growth_accounting_view
      identifier_field: user_id
      tables:
        - table: mozdata.firefox_accounts.fxa_users_last_seen
    fxa_first_seen_table:
      type: table_view
      tables:
        - channel: release
          table: mozdata.firefox_accounts.fxa_users_first_seen
    fxa_users_services_first_seen_table:
      type: table_view
      tables:
        - table: mozdata.firefox_accounts.fxa_users_services_first_seen
    fxa_users_services_daily_table:
      type: table_view
      tables:
        - table: mozdata.firefox_accounts.fxa_users_services_daily
    fxa_log_device_command_events:
      type: table_view
      tables:
        - channel: release
          table: mozdata.firefox_accounts.fxa_log_device_command_events
  explores:
    event_counts:
      type: events_explore
      views:
        base_view: events
        extended_view: fxa_events_table
    auth_event_counts:
      type: events_explore
      views:
        base_view: auth_events
        extended_view: fxa_auth_events_table
    content_auth_stdout_event_counts:
      type: events_explore
      views:
        base_view: content_auth_stdout_events
        extended_view: fxa_content_auth_stdout_events_table
    funnel_analysis:
      type: funnel_analysis_explore
      views:
        base_view: funnel_analysis
    growth_accounting:
      type: growth_accounting_explore
      views:
        base_view: growth_accounting
revenue:
  glean_app: false
  connection: bigquery-oauth
  pretty_name: Revenue
  owners:
    - akomarzewski@mozilla.com
    - skahmann@mozilla.com
  spoke: looker-spoke-private
  views:
    stripe_itemized_payout_reconciliation:
      type: table_view
      tables:
        - table: mozdata.stripe.itemized_payout_reconciliation
    ad_cost_breakdowns:
      type: table_view
      tables:
        - table: moz-fx-data-shared-prod.fenix_derived.google_ads_campaign_cost_breakdowns_v1
revenue_private:
  glean_app: false
  connection: bigquery-oauth
  pretty_name: Revenue Private
  owners:
    - akomarzewski@mozilla.com
    - skahmann@mozilla.com
    - xluo@mozilla.com
  spoke: looker-spoke-private
  views:
    revenue_forecast_review_2022:
      type: table_view
      tables:
        - table: mozdata.revenue_cat3_analysis.revenue_forecast_review_long
    revenue_budget_2022:
      type: table_view
      tables:
        - table: mozdata.revenue_cat3_analysis.budget_complete_2022
firefox_ios:
  owners:
    - athomas@mozilla.com
    - darcese@mozilla.com
fenix:
  owners:
    - vzare@mozilla.com
    - ksiegler@mozilla.com
focus_ios:
  owners:
    - loines@mozilla.com
focus_android:
  owners:
    - loines@mozilla.com
newtab:
  glean_app: false
  connection: bigquery-oauth
  pretty_name: New Tab
  owners:
    - mmccorquodale@mozilla.com
  spoke: looker-spoke-private
awesome_bar:
  glean_app: false
  owners:
    - tbrooks@mozilla.com
  pretty_name: Awesome Bar
  views:
    urlbar_clients_daily:
      type: ping_view
      tables:
        - table: mozdata.telemetry.urlbar_clients_daily
  explores:
    urlbar_clients_daily:
      type: ping_explore
      views:
        base_view: urlbar_clients_daily
experimentation:
  glean_app: false
  owners:
    - ascholtz@mozilla.com
  pretty_name: Experimentation
  views:
    logs:
      type: table_view
      tables:
        - channel: release
          table: moz-fx-data-experiments.monitoring.logs
    query_cost:
      type: table_view
      tables:
        - channel: release
          table: moz-fx-data-experiments.monitoring.query_cost_v1
    task_monitoring_logs:
      type: table_view
      tables:
        - channel: release
          table: moz-fx-data-experiments.monitoring.task_monitoring_logs
    task_profiling_logs:
      type: table_view
      tables:
        - channel: release
          table: moz-fx-data-experiments.monitoring.task_profiling_logs
    experiment_enrollment_daily_active_population:
      type: table_view
      tables:
        - channel: release
          table: mozdata.telemetry.experiment_enrollment_daily_active_population
    experiment_enrollment_cumulative_population_estimate:
      type: table_view
      tables:
        - channel: release
          table: mozdata.telemetry.experiment_enrollment_cumulative_population_estimate
    experiment_enrollment_overall:
      type: table_view
      tables:
        - channel: release
          table: mozdata.telemetry.experiment_enrollment_overall
    experiment_unenrollment_overall:
      type: table_view
      tables:
        - channel: release
          table: mozdata.telemetry.experiment_unenrollment_overall
    experiment_enrollment_other_events_overall:
      type: table_view
      tables:
        - channel: release
          table: mozdata.telemetry.experiment_enrollment_other_events_overall
    experiment_cumulative_search_with_ads_count:
      type: table_view
      tables:
        - channel: release
          table: mozdata.telemetry.experiment_cumulative_search_with_ads_count
    experiment_cumulative_search_count:
      type: table_view
      tables:
        - channel: release
          table: mozdata.telemetry.experiment_cumulative_search_count
    experiment_cumulative_ad_clicks:
      type: table_view
      tables:
        - channel: release
          table: mozdata.telemetry.experiment_cumulative_ad_clicks
    experimenter_experiments:
      type: table_view
      tables:
        - channel: release
          table: moz-fx-data-experiments.monitoring.experimenter_experiments_v1
    experiment_search_aggregates_live:
      type: table_view
      tables:
        - channel: release
          table: moz-fx-data-shared-prod.telemetry_derived.experiment_search_aggregates_live_v1
    mr_2022_weekly_statistics_desktop_existing_users:
      type: table_view
      tables:
        - table: moz-fx-data-experiments.mozanalysis.statistics_106_major_release_firefox_existing_user_experience_weekly
    mr_2022_weekly_statistic_desktop_new_users:
      type: table_view
      tables:
        - table: moz-fx-data-experiments.mozanalysis.statistics_106_major_release_firefox_new_user_weekly
firefox_desktop:
  glean_app: true
  views:
    feature_usage_table:
      type: table_view
      tables:
        - table: mozdata.telemetry.feature_usage
    clients_last_seen_table:
      type: table_view
      tables:
        - table: mozdata.telemetry.clients_last_seen
    clients_daily_table:
      type: table_view
      tables:
        - table: mozdata.telemetry.clients_daily
    clients_daily_joined_table:
      type: table_view
      tables:
        - table: moz-fx-data-shared-prod.telemetry_derived.clients_daily_joined_v1
    client_counts:
      type: client_counts_view
      tables:
        - table: mozdata.telemetry.clients_daily
    sponsored_tiles_clients_daily_table:
      type: table_view
      tables:
        - table: mozdata.telemetry.sponsored_tiles_clients_daily
    sponsored_tiles_clients_daily:
      type: table_view
      tables:
        - table: mozdata.telemetry.sponsored_tiles_clients_daily
    suggest_clients_daily_table:
      type: table_view
      tables:
        - table: mozdata.telemetry.suggest_clients_daily
    suggest_clients_daily:
      type: table_view
      tables:
        - table: mozdata.telemetry.suggest_clients_daily
    funnel_analysis:
      type: funnel_analysis_view
      tables:
        - funnel_analysis: events_daily_table
          event_types: mozdata.telemetry.event_types
          step_1: event_types
          step_2: event_types
          step_3: event_types
          step_4: event_types
    events_daily_table:
      type: table_view
      tables:
        - channel: release
          table: mozdata.telemetry.events_daily
    growth_accounting:
      type: growth_accounting_view
      tables:
        - table: mozdata.telemetry.clients_last_seen
    events:
      type: events_view
      tables:
        - events_table_view: desktop_events_table
          base_table: mozdata.telemetry.events
    glean_events:
      type: events_view
      tables:
        - events_table_view: events_unnested_table
          base_table: mozdata.firefox_desktop.events_unnested
    desktop_events_table:
      type: table_view
      tables:
        - channel: release
          table: mozdata.telemetry.events
    newtab_interactions_table:
      type: table_view
      tables:
        - table: mozdata.telemetry.newtab_interactions
    default_browser:
      type: ping_view
      tables:
        - table: mozdata.default_browser_agent.default_browser
  explores:
    client_counts:
      type: client_counts_explore
      views:
        base_view: client_counts
        extended_view: clients_daily_table
    funnel_analysis:
      type: funnel_analysis_explore
      views:
        base_view: funnel_analysis
    growth_accounting:
      type: growth_accounting_explore
      views:
        base_view: growth_accounting
    events:
      type: events_explore
      views:
        base_view: events
        extended_view: desktop_events_table
    glean_event_counts:
      type: events_explore
      views:
        base_view: glean_events
        extended_view: events_unnested_table
    default_browser:
      type: ping_explore
      views:
        base_view: default_browser
pocket:
  glean_app: false
  owners:
    - kenny@getpocket.com
    - kirill@getpocket.com
  pretty_name: Pocket
  views:
    twice_weekly_active_user_counts_history_v1:
      type: table_view
      tables:
        - table: moz-fx-data-shared-prod.pocket_derived.twice_weekly_active_user_counts_history_v1
sync:
  glean_app: false
  owners:
    - ascholtz@mozilla.com
  pretty_name: Sync
  views:
    sync:
      type: ping_view
      tables:
        - table: mozdata.telemetry.sync
  explores:
    sync:
      type: ping_explore
      views:
        base_view: sync
monitoring:
  glean_app: false
  owners:
    - jklukas@mozilla.com
    - ascholtz@mozilla.com
    - wlach@mozilla.com
    - akomar@mozilla.com
    - anicholson@mozilla.com
    - mhirose@mozilla.com
    - kignasiak@mozilla.com
    - wichan@mozilla.com
  pretty_name: Monitoring (Data Pipeline)
  views:
    average_ping_sizes:
      type: ping_view
      tables:
        - table: mozdata.monitoring.average_ping_sizes
    bigquery_tables_inventory:
      tables:
        - table: moz-fx-data-shared-prod.monitoring.bigquery_tables_inventory
      type: table_view
    bigquery_table_storage:
      tables:
        - table: moz-fx-data-shared-prod.monitoring.bigquery_table_storage
      type: table_view
    bigquery_table_storage_timeline_daily:
      tables:
        - table: moz-fx-data-shared-prod.monitoring.bigquery_table_storage_timeline_daily
      type: table_view
    bigquery_usage:
      tables:
        - table: moz-fx-data-shared-prod.monitoring.bigquery_usage
      type: table_view
    column_size:
      type: ping_view
      tables:
        - table: mozdata.monitoring.column_size
    payload_bytes_decoded_all:
      type: ping_view
      tables:
        - table: mozdata.monitoring.payload_bytes_decoded_all
    payload_bytes_error_all:
      type: ping_view
      tables:
        - table: mozdata.monitoring.payload_bytes_error_all
    schema_error_counts:
      type: ping_view
      tables:
        - table: mozdata.monitoring.schema_error_counts
    stable_table_sizes:
      type: ping_view
      tables:
        - table: mozdata.monitoring.stable_table_sizes
    stable_and_derived_table_sizes:
      type: ping_view
      tables:
        - table: mozdata.monitoring.stable_and_derived_table_sizes
    stable_table_column_counts:
      type: ping_view
      tables:
        - table: mozdata.monitoring.stable_table_column_counts
    structured_distinct_docids:
      type: ping_view
      tables:
        - table: mozdata.monitoring.structured_distinct_docids
    structured_missing_columns:
      type: ping_view
      tables:
        - table: mozdata.monitoring.structured_missing_columns
    telemetry_distinct_docids:
      type: ping_view
      tables:
        - table: mozdata.monitoring.telemetry_distinct_docids
    telemetry_missing_columns:
      type: ping_view
      tables:
        - table: mozdata.monitoring.telemetry_missing_columns
    distinct_docids_notes:
      type: table_view
      tables:
        - table: mozdata.static.monitoring_distinct_docids_notes_v1
    missing_columns_notes:
      type: table_view
      tables:
        - table: mozdata.static.monitoring_missing_columns_notes_v1
    missing_document_namespaces_notes:
      type: table_view
      tables:
        - table: mozdata.static.monitoring_missing_document_namespaces_notes_v1
    schema_errors_notes:
      type: table_view
      tables:
        - table: mozdata.static.monitoring_schema_errors_notes_v1
    # views for accessing Airflow metadata
    dag:
      type: table_view
      tables:
        - table: mozdata.monitoring.airflow_dag
    dag_run:
      type: table_view
      tables:
        - table: mozdata.monitoring.airflow_dag_run
    dag_tag:
      type: table_view
      tables:
        - table: mozdata.monitoring.airflow_dag_tag
    slot_pool:
      type: table_view
      tables:
        - table: mozdata.monitoring.airflow_slot_pool
    task_fail:
      type: table_view
      tables:
        - table: mozdata.monitoring.airflow_task_fail
    task_reschedule:
      type: table_view
      tables:
        - table: mozdata.monitoring.airflow_task_reschedule
    user:
      type: table_view
      tables:
        - table: mozdata.monitoring.airflow_user
  explores:
    average_ping_sizes:
      type: ping_explore
      views:
        base_view: average_ping_sizes
    column_size:
      type: ping_explore
      views:
        base_view: column_size
    payload_bytes_decoded_all:
      type: ping_explore
      views:
        base_view: payload_bytes_decoded_all
    payload_bytes_error_all:
      type: ping_explore
      views:
        base_view: payload_bytes_error_all
    schema_error_counts:
      type: ping_explore
      views:
        base_view: schema_error_counts
    stable_table_sizes:
      type: ping_explore
      views:
        base_view: stable_table_sizes
    stable_and_dervied_table_sizes:
      type: ping_explore
      views:
        base_view: stable_and_derived_table_sizes
    stable_table_column_counts:
      type: ping_explore
      views:
        base_view: stable_table_column_counts
    structured_distinct_docids:
      type: ping_explore
      views:
        base_view: structured_distinct_docids
    structured_missing_columns:
      type: ping_explore
      views:
        base_view: structured_missing_columns
    telemetry_distinct_docids:
      type: ping_explore
      views:
        base_view: telemetry_distinct_docids
    telemetry_missing_columns:
      type: ping_explore
      views:
        base_view: telemetry_missing_columns
accessibility:
  glean_app: false
  owners:
    - mreschenberg@mozilla.com
  pretty_name: Accessibility
  views:
    accessibility_clients:
      type: ping_view
      tables:
        - table: mozdata.telemetry.accessibility_clients
  explores:
    accessibility_clients:
      type: ping_explore
      views:
        base_view: accessibility_clients
casa:
  glean_app: false
  spoke: looker-spoke-private
  connection: bigquery-casa
  owners:
    - anicholson@mozilla.com
  pretty_name: CASA
  views:
    projects:
      type: table_view
      tables:
        - table: mozdata.casa.projects
    users:
      type: table_view
      tables:
        - table: mozdata.casa.users
regrets_reporter:
  glean_app: false
  pretty_name: RegretsReporter
  owners:
    - jessed@mozillafoundation.org
  spoke: looker-spoke-default
  views:
    regrets_reporter_summary:
      type: table_view
      tables:
        - table: moz-fx-data-shared-prod.regrets_reporter_derived.regrets_reporter_summary_v1
kpi:
  glean_app: false
  owners:
    - loines@mozilla.com
  pretty_name: KPI
  views:
    unified_metrics:
      type: ping_view
      tables:
        - table: mozdata.telemetry.unified_metrics
    automated_kpi_forecasts:
      type: table_view
      tables:
        - table: moz-fx-data-shared-prod.telemetry_derived.kpi_automated_forecast_v1
    automated_kpi_confidence_intervals:
      type: table_view
      tables:
        - table: moz-fx-data-shared-prod.telemetry_derived.kpi_automated_forecast_confidences_v1
  explores:
    unified_metrics:
      type: ping_explore
      views:
        base_view: unified_metrics
fpa:
  glean_app: false
  connection: bigquery-oauth
  pretty_name: FP&A
  owners:
    - ngrammater@mozilla.com
    - rmiller@mozilla.com
    - lakshmimurugan@google.com
  spoke: looker-spoke-private
shared:
  glean_app: false
  pretty_name: Shared
  owners:
    - anicholson@mozilla.com
    - ascholtz@mozilla.com
  views:
    countries:
      type: table_view
      tables:
        - table: mozdata.static.country_codes_v1
    data_incidents:
      type: table_view
      tables:
        - table: mozdata.static.data_incidents_v1
websites:
  glean_app: false
  pretty_name: Websites
  spoke: looker-spoke-default
  owners:
    - kignasiak@mozilla.com
  views:
    moz_org_page_metrics:
      type: table_view
      tables:
        - table: moz-fx-data-marketing-prod.ga_derived.www_site_page_metrics_v1
    moz_org_metrics_summary:
      type: table_view
      tables:
        - table: moz-fx-data-marketing-prod.ga_derived.www_site_metrics_summary_v1
    moz_org_landing_page_metrics:
      type: table_view
      tables:
        - table: moz-fx-data-marketing-prod.ga_derived.www_site_landing_page_metrics_v1
    blogs_daily_summary:
      type: table_view
      tables:
        - table: moz-fx-data-marketing-prod.ga_derived.blogs_daily_summary_v1
    blogs_landing_page_summary:
      type: table_view
      tables:
        - table: moz-fx-data-marketing-prod.ga_derived.blogs_landing_page_summary_v1
    www_site_events_metrics:
      type: table_view
      tables:
        - table: moz-fx-data-marketing-prod.ga_derived.www_site_events_metrics_v1
<<<<<<< HEAD
    firefox_whatsnew_summary:
      type: table_view
      tables:
        - table: moz-fx-data-marketing-prod.ga_derived.firefox_whatsnew_summary_v1
=======
>>>>>>> 5652d952
marketing:
  glean_app: false
  pretty_name: Marketing
  spoke: looker-spoke-default
  owners:
    - kignasiak@mozilla.com
  views:
    acoustic_contact_change_events:
      type: table_view
      tables:
        - table: moz-fx-data-marketing-prod.acoustic.contact_v1
    acoustic_contact_current_snapshot:
      type: table_view
      tables:
        - table: moz-fx-data-marketing-prod.acoustic.contact_current_snapshot_v1
    acoustic_email_events:
      type: table_view
      tables:
        - table: moz-fx-data-marketing-prod.acoustic.raw_recipient_v1
    firefox_for_families_forecasted_expectations:
      type: table_view
      tables:
        - table: mozdata.analysis.marketing_firefox_for_families_forecasted_expectations
data_integrity_monitoring:
  glean_app: false
  owners:
    - kignasiak@mozilla.com
    - akommasani@mozilla.com
  pretty_name: Data Integrity Monitoring (dim)
  spoke: looker-spoke-default
  views:
    run_history:
      tables:
        - table: data-monitoring-dev.dim.dim_run_history
      type: table_view
    run_processing_info:
      tables:
        - table: data-monitoring-dev.dim.dim_run_processing_info
      type: table_view
    muted_alerts:
      tables:
        - table: data-monitoring-dev.dim.dim_muted_alerts
      type: table_view
relay:
  glean_app: false
  owners:
    - srose@mozilla.com
    - ysmith@mozilla.com
  pretty_name: Firefox Relay
  views:
    subscriptions:
      type: table_view
      tables:
        - table: mozdata.relay.subscriptions
    subscription_events:
      type: table_view
      tables:
        - table: mozdata.relay.subscription_events
    active_subscriptions:
      type: table_view
      tables:
        - table: mozdata.relay.active_subscriptions
    active_subscription_ids:
      type: table_view
      tables:
        - table: mozdata.relay.active_subscription_ids
fivetran:
  glean_app: false
  owners:
    - lschiestl@mozilla.com
  pretty_name: Fivetran
  views:
    monthly_connector_costs:
      type: table_view
      tables:
        - table: moz-fx-data-shared-prod.fivetran_costs.monthly_connector_costs<|MERGE_RESOLUTION|>--- conflicted
+++ resolved
@@ -987,13 +987,10 @@
       type: table_view
       tables:
         - table: moz-fx-data-marketing-prod.ga_derived.www_site_events_metrics_v1
-<<<<<<< HEAD
     firefox_whatsnew_summary:
       type: table_view
       tables:
         - table: moz-fx-data-marketing-prod.ga_derived.firefox_whatsnew_summary_v1
-=======
->>>>>>> 5652d952
 marketing:
   glean_app: false
   pretty_name: Marketing
